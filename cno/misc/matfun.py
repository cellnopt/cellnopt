# -*- python -*-
#
#  This file is part of cellnopt.core software
#
#  Copyright (c) 2011-2013 - EBI-EMBL
#
#  File author(s): Thomas Cokelaer <cokelaer@ebi.ac.uk>
#
#  Distributed under the GPLv3 License.
#  See accompanying file LICENSE.txt or copy at
#      http://www.gnu.org/licenses/gpl-3.0.html
#
#  website: http://www.cellnopt.org
#
##############################################################################
import numpy
from scipy.optimize import fsolve
import pylab


__all__ = ["plot_ode_transfer_function", "normhill_tf",
"create_picture_cnorfuzzy_package"]



def plot_ode_transfer_function(tau, inputs):
    X = pylab.linspace(0,1,100)
    dX = ode_transfer_function(X, tau, inputs)
    from pylab import plot
    plot(X,dX)



def ode_transfer_function(x, tau, inputs):
    """

    :param list inputs: list of inputs as dictionaries that contains
        the ode parameters and nature of the link (activation or inhibition)

    .. plot::
        :include-source:
        :width: 80%

        from cellnopt.core.matfun import ode_transfer_function
        from pylab import linspace, plot, show
        X = linspace(0,2,100)
        dX = ode_transfer_function(X ,.1,
                {"B":{'k':1, 'n':.5, 'type':1},
                "Akt":{'k':0.5, 'n':2, 'type':-1}})
        plot(X,dX)
        show()

    """
    results = []
    for species, value in inputs.items():
        res = normhill_tf(x, value['k'], value['n'], g=1)
        if value['type'] == -1:
            res = 1 -res
        results.append(res)
    total = reduce(lambda x,y: x*y, results)
    dx = (total - x) * tau
    return dx


def normhill_tf(x, k, n, g=1):
    """Return the normalised Hill transfer function

    :param array x: Level of input data (from 0 to 1)
    :param float n: the Hill coefficient sharpness of the sigmoidal transition
        between high and low output node values
    :param float k: is the sensitivity parameter specyfying the EC50 value
    :param float g: a factor
    """
    return g * (k**n + 1) * x**n / (k**n + x**n)


def _hill_function(k, n=3, EC50=0.5):
    """
    inverse of the hill function
    from scipy.optimize import fsolve
    myres=fsolve(hill_function,0.5, args=(3,0.5))
    print('Results:'+str(myres))
    """
    return (1+k**n)*EC50**n/(EC50**n+k**n) -0.5


def _findEC50(x50,k,n):
    return x50**n * (1. + k**n) - 0.5*(x50**n + k**n)


def getEC50(k,n):
    myres = fsolve(_findEC50, .5, args=(k,n))
    return myres



def getk(N=[3,3,3,3,3,3,1.01], EC50=[0.2,0.3,0.4,0.5,0.6,0.7,0.5]):
    """How to get the k values if we know the EC50 and the n parameter"""
    k = []
    for n, ec50 in zip(N, EC50):
        myres = fsolve(_hill_function,0.5, args=(n, ec50))
        print('Results: n=%s' % n +str(myres))
        k.append(myres)
    return k


def create_picture_cnorfuzzy_package(fontsize=20, save=True):
    """Creates pictures of Fuzzy hill functions as in Morris et al.

    .. plot::
        :include-source:
        :width: 50%

        from cno.misc.matfun import create_picture_cnorfuzzy_package
        create_picture_cnorfuzzy_package()

    """
    n = [3, 3, 3, 3, 3, 3, 1.01]
    ec50 = [0.2, 0.3, 0.4, 0.5, 0.6, 0.7, 0.5]
    k = getk(n, ec50)
    x = numpy.linspace(0, 1, 100)

    pylab.figure(1)
    pylab.clf()
    for i in range(0, len(n)):
        pylab.plot(x, normhill_tf(x,k[i],n[i]), linewidth=2,
                label="n=%s EC50=%s" % (n[i], ec50[i]))

    pylab.xlabel("Input Value", fontsize=22)
    pylab.ylabel("Output Value", fontsize=22)
    pylab.legend(loc="lower right")
    pylab.xticks([0.1, 0.2, 0.3, 0.4, 0.5, 0.6, 0.7, 0.8, 0.9, 1],
            fontsize=fontsize)
    pylab.yticks([0.1, 0.2, 0.3, 0.4, 0.5, 0.6, 0.7, 0.8, 0.9, 1],
            fontsize=fontsize)

    if save:
        pylab.savefig('tf1.pdf')

    pylab.figure(2)
    pylab.clf()
    n=[0.2, 0.3, 0.4, 0.5, 0.6, 0.7, 0.8]
    for i in range(0, len(n)):
        pylab.plot(x, x*n[i], linewidth=2)
    pylab.xlabel("Input Value", fontsize=22)
    pylab.ylabel("Output Value", fontsize=22)
    pylab.xticks([0.1, 0.2, 0.3, 0.4, 0.5, 0.6, 0.7, 0.8, 0.9, 1], fontsize=fontsize)
    pylab.yticks([0.1, 0.2, 0.3, 0.4, 0.5, 0.6, 0.7, 0.8, 0.9, 1], fontsize=fontsize)
    if save:
        pylab.savefig('tf2.pdf')



<<<<<<< HEAD

=======
>>>>>>> 6603b1ad
def hill_activator(data, n=2, K=.5, betamax=1):
    r"""Hill function for an activator

    For an activator the Hill function is an increasing function with concentration of active activator X.
    The production rate rises from zero and reaches the maximal producion rate in a sigmoidal shape.

    .. math:: f(X) = (\beta_{max} X^n )/ (K^n + X^n)

    http://www.bio-physics.at/wiki/index.php?title=Hill_Function

    maximal production rate
    Hill coefficient
    activation coefficient

    :math:`\beta_{max}` is the maximal production rate of the promoter-transcirption factor complex.
    If the activator concentration X equals the activation coefficient K, the Hill function
    reaches the half-maximum point. The value of K is hardwired and a characteristic of the
    promoter, that depends on the promoter strength as well as on increased
    affinity through transcription factors.

    The lager the Hill coefficient n the more step like the Hill function becomes and in the
    limit n infinite the f(X) takes a unit step at X=K. The Hill coefficient comes from the fact
    the transcription factors can act as multimeres which leads to cooperative behaviour. Typical values for n are 1-4.

    """
    #if this is a dataframe, try:
    try:
        return betamax * (data**n).divide( data**n + np.array(K)**n)
    except:
        return betamax * (data**n / (data**n + K**n))

def hill_repressor(data, n=2, K=.5, betamax=1):
    r"""For repressors the Hill function decreases with the concentration of active repressor X

    .. math:: \beta_{max} / (1 + (X/K)**n)


    maximal production rate
    Hill coefficient
    activation coefficient

    The more repressor is available, the higher the probability that a repressor binds to the
    operator site, thus the expression level is more and more repressed with increasing
    repressor levels. Half-maximal repression occurs, when the concentration of active
    repressor equals the repression coefficient X=K


    """
    try:
        return betamax/(1. +  (data.divide(K))**n)
    except:
        return betamax/(1. +  (data/K)**n)


<<<<<<< HEAD
=======

>>>>>>> 6603b1ad
def normalise(df, n=2, Kact=.54, Krep=.26, tag_neg=True):
    fc = df.copy().astype(float)
    fc[df>0] = hill_activator(df, n=n, K=Kact)[df>0]
    if tag_neg is True:
        fc[df<0] = -1 * (1-hill_repressor(abs(df), n=n, K=Krep)[df<0])
    else:
        fc[df<0] = 1-hill_repressor(abs(df), n=n, K=Krep)[df<0]
    return fc



<<<<<<< HEAD
=======


>>>>>>> 6603b1ad
<|MERGE_RESOLUTION|>--- conflicted
+++ resolved
@@ -151,10 +151,6 @@
 
 
 
-<<<<<<< HEAD
-
-=======
->>>>>>> 6603b1ad
 def hill_activator(data, n=2, K=.5, betamax=1):
     r"""Hill function for an activator
 
@@ -209,10 +205,7 @@
         return betamax/(1. +  (data/K)**n)
 
 
-<<<<<<< HEAD
-=======
-
->>>>>>> 6603b1ad
+
 def normalise(df, n=2, Kact=.54, Krep=.26, tag_neg=True):
     fc = df.copy().astype(float)
     fc[df>0] = hill_activator(df, n=n, K=Kact)[df>0]
@@ -224,8 +217,71 @@
 
 
 
-<<<<<<< HEAD
-=======
-
-
->>>>>>> 6603b1ad
+
+
+
+def hill_activator(data, n=2, K=.5, betamax=1):
+    r"""Hill function for an activator
+
+    For an activator the Hill function is an increasing function with concentration of active activator X.
+    The production rate rises from zero and reaches the maximal producion rate in a sigmoidal shape.
+
+    .. math:: f(X) = (\beta_{max} X^n )/ (K^n + X^n)
+
+    http://www.bio-physics.at/wiki/index.php?title=Hill_Function
+
+    maximal production rate
+    Hill coefficient
+    activation coefficient
+
+    :math:`\beta_{max}` is the maximal production rate of the promoter-transcirption factor complex.
+    If the activator concentration X equals the activation coefficient K, the Hill function
+    reaches the half-maximum point. The value of K is hardwired and a characteristic of the
+    promoter, that depends on the promoter strength as well as on increased
+    affinity through transcription factors.
+
+    The lager the Hill coefficient n the more step like the Hill function becomes and in the
+    limit n infinite the f(X) takes a unit step at X=K. The Hill coefficient comes from the fact
+    the transcription factors can act as multimeres which leads to cooperative behaviour. Typical values for n are 1-4.
+
+    """
+    #if this is a dataframe, try:
+    try:
+        return betamax * (data**n).divide( data**n + np.array(K)**n)
+    except:
+        return betamax * (data**n / (data**n + K**n))
+
+def hill_repressor(data, n=2, K=.5, betamax=1):
+    r"""For repressors the Hill function decreases with the concentration of active repressor X
+
+    .. math:: \beta_{max} / (1 + (X/K)**n)
+
+
+    maximal production rate
+    Hill coefficient
+    activation coefficient
+
+    The more repressor is available, the higher the probability that a repressor binds to the
+    operator site, thus the expression level is more and more repressed with increasing
+    repressor levels. Half-maximal repression occurs, when the concentration of active
+    repressor equals the repression coefficient X=K
+
+
+    """
+    try:
+        return betamax/(1. +  (data.divide(K))**n)
+    except:
+        return betamax/(1. +  (data/K)**n)
+
+
+def normalise(df, n=2, Kact=.54, Krep=.26, tag_neg=True):
+    fc = df.copy().astype(float)
+    fc[df>0] = hill_activator(df, n=n, K=Kact)[df>0]
+    if tag_neg is True:
+        fc[df<0] = -1 * (1-hill_repressor(abs(df), n=n, K=Krep)[df<0])
+    else:
+        fc[df<0] = 1-hill_repressor(abs(df), n=n, K=Krep)[df<0]
+    return fc
+
+
+
