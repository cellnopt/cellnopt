--- conflicted
+++ resolved
@@ -1495,24 +1495,15 @@
     def swap_edges(self, nswap=1, inplace=True, self_loop=False):
         """Swap two edges in the graph while keeping the node degrees fixed.
 
-<<<<<<< HEAD
         A double-edge swap two randomly chosen edges u-v and x-y
         and creates the new edges u-x and v-y::
-=======
-        A double-edge swap removes two randomly chosen edges u-x and v-y
-        and creates the new edges u-y and v-x::
->>>>>>> e0ed9cf3
 
             u  v                u  v
             |  |     becomes    |  |
             x  y                y  x
 
         If either the edge u-x or v-y already exist no swap is performed
-<<<<<<< HEAD
         and another attempt is made to find a suitable edge pair.
-=======
-        and another atempt is made to find a suitable edge pair.
->>>>>>> e0ed9cf3
 
         :param int nswap: number of swaps to perform (Defaults to 1)
         :return: nothing
@@ -1589,18 +1580,12 @@
             # number of inhibitory link must remain identical
             Ninh2 = [x[2]["link"] for x in self.edges(data=True)].count('-')
             assert Ninh2 == Ninh
-<<<<<<< HEAD
-
-            assert nx.is_connected(self.to_undirected()) == True
-            count += 1
-=======
             # seems to be true 
             #assert nx.is_connected(self.to_undirected()) == True
             count +=1
         status['count'] = count
         status['trials'] = trials
         return status
->>>>>>> e0ed9cf3
 
     def adjacency_matrix(self, nodelist=None, weight=None):
         """Return adjacency matrix.
